using System;
using System.Collections.Generic;
using JsonApiDotNetCore.Models;

namespace JsonApiDotNetCoreExample.Models
{
    public class TodoItem : Identifiable, IIsLockable
    {
        public TodoItem()
        {
            GuidProperty = Guid.NewGuid();
        }

        public bool IsLocked { get; set; }

        [Attr("description")]
        public string Description { get; set; }

        [Attr("ordinal")]
        public long Ordinal { get; set; }

        [Attr("guid-property")]
        public Guid GuidProperty { get; set; }

        [Attr("created-date")]
        public DateTime CreatedDate { get; set; }

        [Attr("achieved-date", isFilterable: false, isSortable: false)]
        public DateTime? AchievedDate { get; set; }

        [Attr("updated-date")]
        public DateTime? UpdatedDate { get; set; }

<<<<<<< HEAD
=======
        [Attr("calculated-value", isImmutable: true)]
        public string CalculatedValue
        {
            get => "joe";
        }
>>>>>>> 8b630c47

        [Attr("offset-date")]
        public DateTimeOffset? OffsetDate { get; set; }
 
        public int? OwnerId { get; set; }
        public int? AssigneeId { get; set; }
        public Guid? CollectionId { get; set; }

        [HasOne("owner")]
        public virtual Person Owner { get; set; }

        [HasOne("assignee")]
        public virtual Person Assignee { get; set; }

        [HasOne("one-to-one-person")]
        public virtual Person ToOnePerson { get; set; }
        public virtual int? ToOnePersonId { get; set; }


        [HasMany("stake-holders")]
        public virtual List<Person> StakeHolders { get; set; }

        [HasOne("collection")]
        public virtual TodoItemCollection Collection { get; set; }


        // cyclical to-one structure
        public virtual int? DependentTodoItemId { get; set; }
        [HasOne("dependent-on-todo")]
        public virtual TodoItem DependentTodoItem { get; set; }


        // cyclical to-many structure
        public virtual int? ParentTodoItemId {get; set;}
        [HasOne("parent-todo")]
        public virtual TodoItem ParentTodoItem { get; set; }
        [HasMany("children-todos")]
        public virtual List<TodoItem> ChildrenTodoItems { get; set; }
    }
}<|MERGE_RESOLUTION|>--- conflicted
+++ resolved
@@ -31,14 +31,11 @@
         [Attr("updated-date")]
         public DateTime? UpdatedDate { get; set; }
 
-<<<<<<< HEAD
-=======
         [Attr("calculated-value", isImmutable: true)]
         public string CalculatedValue
         {
             get => "joe";
         }
->>>>>>> 8b630c47
 
         [Attr("offset-date")]
         public DateTimeOffset? OffsetDate { get; set; }
